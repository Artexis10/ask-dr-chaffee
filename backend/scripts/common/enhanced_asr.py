--- conflicted
+++ resolved
@@ -143,11 +143,7 @@
                 logger.info(f"HUGGINGFACE_HUB_TOKEN={os.getenv('HUGGINGFACE_HUB_TOKEN', 'None')[:5] if os.getenv('HUGGINGFACE_HUB_TOKEN') else 'None'}...")
                 
                 # Check if we should use simple diarization
-                use_simple_str = os.getenv('USE_SIMPLE_DIARIZATION', 'true')
-                use_simple = use_simple_str.lower() == 'true'
-                logger.info(f"USE_SIMPLE_DIARIZATION={use_simple_str} (parsed as {use_simple})")
-                logger.info(f"DIARIZE={os.getenv('DIARIZE', 'false')}")
-                logger.info(f"HUGGINGFACE_HUB_TOKEN={os.getenv('HUGGINGFACE_HUB_TOKEN', 'None')[:5] if os.getenv('HUGGINGFACE_HUB_TOKEN') else 'None'}...")
+                use_simple = os.getenv('USE_SIMPLE_DIARIZATION', 'true').lower() == 'true'
                 
                 if use_simple:
                     # Use our simple diarization that doesn't require authentication
@@ -342,11 +338,6 @@
                 # pyannote diarization
                 logger.info("Using pyannote diarization")
                 
-<<<<<<< HEAD
-                # Let pyannote determine the optimal number of speakers
-                logger.info("Running pyannote diarization with automatic speaker detection")
-                diarization = diarization_pipeline(audio_path)
-=======
                 # Convert audio to WAV format for pyannote compatibility
                 wav_path = audio_path.replace('.webm', '_diarization.wav').replace('.mp4', '_diarization.wav').replace('.m4a', '_diarization.wav')
                 
@@ -365,7 +356,6 @@
                 # Let pyannote determine the optimal number of speakers
                 logger.info("Running pyannote diarization with automatic speaker detection")
                 diarization = diarization_pipeline(diarization_audio_path)
->>>>>>> c73e6e80
                 
                 # Get the number of speakers detected
                 try:
